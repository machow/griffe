"""This module contains the code allowing to load modules data.

This is the entrypoint to use griffe programatically:

```python
from griffe.loader import GriffeLoader

griffe = GriffeLoader()
fastapi = griffe.load_module("fastapi")
```
"""

from __future__ import annotations

import sys
from datetime import datetime, timezone
from typing import TYPE_CHECKING, Any, Sequence, cast
from warnings import warn

from griffe.agents.extensions import Extensions
from griffe.agents.inspector import inspect
from griffe.agents.visitor import patch_ast, visit
from griffe.collections import LinesCollection, ModulesCollection
from griffe.dataclasses import Alias, Kind, Module, Object
from griffe.exceptions import AliasResolutionError, CyclicAliasError, LoadingError, UnimportableModuleError
from griffe.expressions import Name
from griffe.finder import ModuleFinder, NamespacePackage, Package
from griffe.logger import get_logger
from griffe.merger import merge_stubs
from griffe.stats import stats

if TYPE_CHECKING:
    from pathlib import Path

    from griffe.docstrings.parsers import Parser

logger = get_logger(__name__)
_builtin_modules: set[str] = set(sys.builtin_module_names)


class GriffeLoader:
    """The Griffe loader, allowing to load data from modules."""

    ignored_modules = {"debugpy", "_pydev"}

    def __init__(
        self,
        *,
        extensions: Extensions | None = None,
        search_paths: Sequence[str | Path] | None = None,
        docstring_parser: Parser | None = None,
        docstring_options: dict[str, Any] | None = None,
        lines_collection: LinesCollection | None = None,
        modules_collection: ModulesCollection | None = None,
        allow_inspection: bool = True,
    ) -> None:
        """Initialize the loader.

        Parameters:
            extensions: The extensions to use.
            search_paths: The paths to search into.
            docstring_parser: The docstring parser to use. By default, no parsing is done.
            docstring_options: Additional docstring parsing options.
            lines_collection: A collection of source code lines.
            modules_collection: A collection of modules.
            allow_inspection: Whether to allow inspecting modules when visiting them is not possible.
        """
        self.extensions: Extensions = extensions or Extensions()
        self.docstring_parser: Parser | None = docstring_parser
        self.docstring_options: dict[str, Any] = docstring_options or {}
        self.lines_collection: LinesCollection = lines_collection or LinesCollection()
        self.modules_collection: ModulesCollection = modules_collection or ModulesCollection()
        self.allow_inspection: bool = allow_inspection
        self.finder: ModuleFinder = ModuleFinder(search_paths)
        self._time_stats: dict = {
            "time_spent_visiting": 0,
            "time_spent_inspecting": 0,
        }
        patch_ast()

    def load_module(
        self,
        module: str | Path,
        *,
        submodules: bool = True,
        try_relative_path: bool = True,
    ) -> Module:
        """Load a module.

        Parameters:
            module: The module name or path.
            submodules: Whether to recurse on the submodules.
            try_relative_path: Whether to try finding the module as a relative path.

        Raises:
            LoadingError: When loading a module failed for various reasons.
            ModuleNotFoundError: When a module was not found and inspection is disallowed.

        Returns:
            A module.
        """
        module_name: str
        if module in _builtin_modules:
            logger.debug(f"{module} is a builtin module")
            if self.allow_inspection:
                logger.debug(f"Inspecting {module}")
                module_name = module  # type: ignore[assignment]
                top_module = self._inspect_module(module)  # type: ignore[arg-type]
                self.modules_collection[top_module.path] = top_module
                return self.modules_collection[module_name]  # type: ignore[index]
            raise LoadingError("Cannot load builtin module without inspection")
        try:
            module_name, package = self.finder.find_spec(module, try_relative_path=try_relative_path)
        except ModuleNotFoundError:
            logger.debug(f"Could not find {module}")
            if self.allow_inspection:
                logger.debug(f"Trying inspection on {module}")
                module_name = module  # type: ignore[assignment]
                top_module = self._inspect_module(module)  # type: ignore[arg-type]
                self.modules_collection[top_module.path] = top_module
            else:
                raise
        else:
            logger.debug(f"Found {module}: loading")
            try:
                top_module = self._load_package(package, submodules=submodules)
            except LoadingError as error:
                logger.exception(str(error))
                raise
        return self.modules_collection[module_name]  # type: ignore[index]

    def resolve_aliases(
        self,
        *,
        implicit: bool | None = None,
        external: bool | None = None,
        max_iterations: int | None = None,
        only_exported: bool | None = None,
        only_known_modules: bool | None = None,
    ) -> tuple[set[str], int]:
        """Resolve aliases.

        Parameters:
            implicit: When false, only try to resolve an alias if it is explicitely exported.
            external: When false, don't try to load unspecified modules to resolve aliases.
            max_iterations: Maximum number of iterations on the loader modules collection.
            only_exported: Deprecated. Use the `implicit` parameter instead (inverting the value).
            only_known_modules: Deprecated. Use the `external` parameter instead (inverting the value).

        Returns:
            The unresolved aliases and the number of iterations done.
        """
        # TODO: remove deprecated params at some point
        if only_exported is not None and implicit is None:
            warn(
                "Parameter `only_exported` is deprecated, use `implicit` instead.",
                DeprecationWarning,
                stacklevel=2,
            )
            implicit = not only_exported

        if only_known_modules is not None and external is None:
            warn(
                "Parameter `only_known_modules` is deprecated, use `external` instead.",
                DeprecationWarning,
                stacklevel=2,
            )
            external = not only_known_modules

        # TODO: set as param defaults once deprecated params are dropped
        if implicit is None:
            implicit = False
        if external is None:
            external = False

        if max_iterations is None:
            max_iterations = float("inf")  # type: ignore[assignment]
        prev_unresolved: set[str] = set()
        unresolved: set[str] = set("0")  # init to enter loop
        iteration = 0
        collection = self.modules_collection.members
        for exports_module in list(collection.values()):
            self.expand_exports(exports_module)
        for wildcards_module in list(collection.values()):
            self.expand_wildcards(wildcards_module)
        load_failures: set[str] = set()
        while unresolved and unresolved != prev_unresolved and iteration < max_iterations:  # type: ignore[operator]
            prev_unresolved = unresolved - {"0"}
            unresolved = set()
            resolved: set[str] = set()
            iteration += 1
            for module_name in list(collection.keys()):
                module = collection[module_name]
                next_resolved, next_unresolved = self.resolve_module_aliases(
                    module,
                    implicit=implicit,
                    external=external,
                    load_failures=load_failures,
                )
                resolved |= next_resolved
                unresolved |= next_unresolved
            logger.debug(
                f"Iteration {iteration} finished, {len(resolved)} aliases resolved, still {len(unresolved)} to go",
            )
        return unresolved, iteration

    def expand_exports(self, module: Module, seen: set | None = None) -> None:
        """Expand exports: try to recursively expand all module exports.

        Parameters:
            module: The module to recurse on.
            seen: Used to avoid infinite recursion.
        """
        seen = seen or set()
        seen.add(module.path)
        if module.exports is None:
            return
        expanded = set()
        for export in module.exports:
            if isinstance(export, Name):
                module_path = export.full.rsplit(".", 1)[0]  # remove trailing .__all__
                try:
                    next_module = self.modules_collection[module_path]
                except KeyError:
                    logger.debug(f"Cannot expand '{export.full}', try pre-loading corresponding package")
                    continue
                if next_module.path not in seen:
                    self.expand_exports(next_module, seen)
                    try:
                        expanded |= next_module.exports
                    except TypeError:
                        logger.warning(f"Unsupported item in {module.path}.__all__: {export} (use strings only)")
            else:
                expanded.add(export)
        module.exports = expanded

    def expand_wildcards(
        self,
        obj: Object,
        *,
        external: bool = False,
        seen: set | None = None,
    ) -> None:
        """Expand wildcards: try to recursively expand all found wildcards.

        Parameters:
            obj: The object and its members to recurse on.
            external: When true, try to load unspecified modules to expand wildcards.
            seen: Used to avoid infinite recursion.
        """
        expanded = []
        to_remove = []
        seen = seen or set()
        seen.add(obj.path)

        for member in obj.members.values():
            if member.is_alias and member.wildcard:  # type: ignore[union-attr]  # we know it's an alias
                package = member.wildcard.split(".", 1)[0]  # type: ignore[union-attr]
                not_loaded = obj.package.path != package and package not in self.modules_collection
                if not_loaded:
                    if not external:
                        continue
                    try:
                        self.load_module(package, try_relative_path=False)
                    except ImportError as error:
                        logger.debug(f"Could not expand wildcard import {member.name} in {obj.path}: {error}")
                        continue
                try:
                    target = self.modules_collection[member.target_path]  # type: ignore[union-attr]
                except KeyError:
                    logger.debug(
                        f"Could not expand wildcard import {member.name} in {obj.path}: "
                        f"{cast(Alias, member).target_path} not found in modules collection"
                    )
                    continue
                if target.path not in seen:
                    try:
                        self.expand_wildcards(target, external=external, seen=seen)  # type: ignore[union-attr]
                    except (AliasResolutionError, CyclicAliasError) as error:
                        logger.debug(f"Could not expand wildcard import {member.name} in {obj.path}: {error}")
                        continue
                expanded.extend(self._expand_wildcard(member))  # type: ignore[arg-type]
                to_remove.append(member.name)
            elif not member.is_alias and member.is_module and member.path not in seen:
                self.expand_wildcards(member, external=external, seen=seen)  # type: ignore[arg-type]

        for name in to_remove:
            del obj[name]

        for new_member, alias_lineno, alias_endlineno in expanded:
            overwrite = False
            already_present = new_member.name in obj.members
            self_alias = new_member.is_alias and cast(Alias, new_member).target_path == f"{obj.path}.{new_member.name}"
            if already_present:
                old_member = obj[new_member.name]
                old_lineno = getattr(old_member, "alias_lineno", old_member.lineno or 0)
                overwrite = alias_lineno > old_lineno  # type: ignore[operator]
            if not self_alias and (not already_present or overwrite):
                obj[new_member.name] = Alias(
                    new_member.name,
                    new_member,
                    lineno=alias_lineno,
                    endlineno=alias_endlineno,
                    parent=obj,  # type: ignore[arg-type]
                )

    def resolve_module_aliases(
        self,
        obj: Object | Alias,
        *,
        implicit: bool = False,
        external: bool = False,
        seen: set[str] | None = None,
        load_failures: set[str] | None = None,
    ) -> tuple[set[str], set[str]]:
        """Follow aliases: try to recursively resolve all found aliases.

        Parameters:
            obj: The object and its members to recurse on.
            implicit: When false, only try to resolve an alias if it is explicitely exported.
            external: When false, don't try to load unspecified modules to resolve aliases.
            seen: Used to avoid infinite recursion.
            load_failures: Set of external packages we failed to load (to prevent retries).

        Returns:
            Both sets of resolved and unresolved aliases.
        """
        resolved = set()
        unresolved = set()
        if load_failures is None:
            load_failures = set()
        seen = seen or set()
        seen.add(obj.path)

        for member in obj.members.values():
            if member.is_alias:
                if member.wildcard or member.resolved:  # type: ignore[union-attr]
                    continue
                if not implicit and not member.is_explicitely_exported:
                    continue
                try:
                    member.resolve_target()  # type: ignore[union-attr]
<<<<<<< HEAD
                except AliasResolutionError as error:
                    target = error.target_path  # type: ignore[union-attr]
=======
                except AliasResolutionError as error:  # noqa: WPS440
                    target = error.alias.target_path  # type: ignore[union-attr]  # noqa: WPS437
>>>>>>> 40fe0c53
                    unresolved.add(member.path)
                    package = target.split(".", 1)[0]
                    load_module = (
                        external
                        and package not in load_failures
                        and obj.package.path != package
                        and package not in self.modules_collection
                    )
                    if load_module:
                        logger.debug(f"Failed to resolve alias {member.path} -> {target}")
                        try:
                            self.load_module(package, try_relative_path=False)
                        except ImportError as error:
                            logger.debug(f"Could not follow alias {member.path}: {error}")
                            load_failures.add(package)
                except CyclicAliasError as error:
                    logger.debug(str(error))
                else:
                    logger.debug(f"Alias {member.path} was resolved to {member.target.path}")  # type: ignore[union-attr]
                    resolved.add(member.path)
            elif member.kind in {Kind.MODULE, Kind.CLASS} and member.path not in seen:
                sub_resolved, sub_unresolved = self.resolve_module_aliases(
                    member,
                    implicit=implicit,
                    external=external,
                    seen=seen,
                    load_failures=load_failures,  # type: ignore[arg-type]
                )
                resolved |= sub_resolved
                unresolved |= sub_unresolved

        return resolved, unresolved

    def stats(self) -> dict:
        """Compute some statistics.

        Returns:
            Some statistics.
        """
        return {**stats(self), **self._time_stats}

    def _load_package(self, package: Package | NamespacePackage, *, submodules: bool = True) -> Module:
        top_module = self._load_module(package.name, package.path, submodules=submodules)
        self.modules_collection[top_module.path] = top_module
        if isinstance(package, NamespacePackage):
            return top_module
        if package.stubs:
            self.expand_wildcards(top_module)
            stubs = self._load_module(package.name, package.stubs, submodules=False)
            return merge_stubs(top_module, stubs)
        return top_module

    def _load_module(
        self,
        module_name: str,
        module_path: Path | list[Path],
        *,
        submodules: bool = True,
        parent: Module | None = None,
    ) -> Module:
        try:
            return self._load_module_path(module_name, module_path, submodules=submodules, parent=parent)
        except SyntaxError as error:
            raise LoadingError(f"Syntax error: {error}") from error
        except ImportError as error:
            raise LoadingError(f"Import error: {error}") from error
        except UnicodeDecodeError as error:
            raise LoadingError(f"UnicodeDecodeError when loading {module_path}: {error}") from error
        except OSError as error:
            raise LoadingError(f"OSError when loading {module_path}: {error}") from error

    def _load_module_path(
        self,
        module_name: str,
        module_path: Path | list[Path],
        *,
        submodules: bool = True,
        parent: Module | None = None,
    ) -> Module:
        logger.debug(f"Loading path {module_path}")
        if isinstance(module_path, list):
            module = self._create_module(module_name, module_path)
        elif module_path.suffix in {".py", ".pyi"}:
            code = module_path.read_text(encoding="utf8")
            module = self._visit_module(code, module_name, module_path, parent)
        elif self.allow_inspection:
            module = self._inspect_module(module_name, module_path, parent)
        else:
            raise LoadingError("Cannot load compiled module without inspection")
        if submodules:
            self._load_submodules(module)
        return module

    def _load_submodules(self, module: Module) -> None:
        for subparts, subpath in self.finder.submodules(module):
            self._load_submodule(module, subparts, subpath)

    def _load_submodule(self, module: Module, subparts: tuple[str, ...], subpath: Path) -> None:
        try:
            parent_module = self._get_or_create_parent_module(module, subparts, subpath)
        except UnimportableModuleError as error:
            # TODO: maybe add option to still load them
            # TODO: maybe increase level to WARNING
            logger.debug(f"{error}. Missing __init__ module?")
            return
        submodule_name = subparts[-1]
        if "." in submodule_name:
            logger.debug(f"Skip {subpath}, dots in filenames are not supported")
            return
        try:
            parent_module[submodule_name] = self._load_module(
                submodule_name,
                subpath,
                submodules=False,
                parent=parent_module,
            )
        except LoadingError as error:
            logger.debug(str(error))

    def _create_module(self, module_name: str, module_path: Path | list[Path]) -> Module:
        return Module(
            module_name,
            filepath=module_path,
            lines_collection=self.lines_collection,
            modules_collection=self.modules_collection,
        )

    def _visit_module(self, code: str, module_name: str, module_path: Path, parent: Module | None = None) -> Module:
        self.lines_collection[module_path] = code.splitlines(keepends=False)
        start = datetime.now(tz=timezone.utc)
        module = visit(
            module_name,
            filepath=module_path,
            code=code,
            extensions=self.extensions,
            parent=parent,
            docstring_parser=self.docstring_parser,
            docstring_options=self.docstring_options,
            lines_collection=self.lines_collection,
            modules_collection=self.modules_collection,
        )
        elapsed = datetime.now(tz=timezone.utc) - start
        self._time_stats["time_spent_visiting"] += elapsed.microseconds
        return module

    def _inspect_module(self, module_name: str, filepath: Path | None = None, parent: Module | None = None) -> Module:
        for prefix in self.ignored_modules:
            if module_name.startswith(prefix):
                raise ImportError(f"Ignored module '{module_name}'")
        start = datetime.now(tz=timezone.utc)
        try:
            module = inspect(
                module_name,
                filepath=filepath,
                import_paths=self.finder.search_paths,
                extensions=self.extensions,
                parent=parent,
                docstring_parser=self.docstring_parser,
                docstring_options=self.docstring_options,
                lines_collection=self.lines_collection,
            )
        except SystemExit as error:
            raise ImportError(f"Importing '{module_name}' raised a system exit") from error
        elapsed = datetime.now(tz=timezone.utc) - start
        self._time_stats["time_spent_inspecting"] += elapsed.microseconds
        return module

    def _get_or_create_parent_module(
        self,
        module: Module,
        subparts: tuple[str, ...],
        subpath: Path,
    ) -> Module:
        parent_parts = subparts[:-1]
        if not parent_parts:
            return module
        parent_module = module
        parents = list(subpath.parents)
        if subpath.stem == "__init__":
            parents.pop(0)
        for parent_offset, parent_part in enumerate(parent_parts, 2):
            module_filepath = parents[len(subparts) - parent_offset]
            try:
                parent_module = parent_module[parent_part]
            except KeyError as error:
                if parent_module.is_namespace_package or parent_module.is_namespace_subpackage:
                    next_parent_module = self._create_module(parent_part, [module_filepath])
                    parent_module[parent_part] = next_parent_module
                    parent_module = next_parent_module
                else:
                    raise UnimportableModuleError(f"Skip {subpath}, it is not importable") from error
            else:
                parent_namespace = parent_module.is_namespace_package or parent_module.is_namespace_subpackage
                if parent_namespace and module_filepath not in parent_module.filepath:  # type: ignore[operator]
                    parent_module.filepath.append(module_filepath)  # type: ignore[union-attr]
        return parent_module

    def _expand_wildcard(self, wildcard_obj: Alias) -> list[tuple[Object | Alias, int | None, int | None]]:
        module = self.modules_collection[wildcard_obj.wildcard]  # type: ignore[index]  # we know it's a wildcard
        explicitely = "__all__" in module.members
        return [
            (imported_member, wildcard_obj.alias_lineno, wildcard_obj.alias_endlineno)
            for imported_member in module.members.values()
            if imported_member.is_exported(explicitely=explicitely)
        ]


def load(
    module: str | Path,
    *,
    submodules: bool = True,
    try_relative_path: bool = True,
    extensions: Extensions | None = None,
    search_paths: Sequence[str | Path] | None = None,
    docstring_parser: Parser | None = None,
    docstring_options: dict[str, Any] | None = None,
    lines_collection: LinesCollection | None = None,
    modules_collection: ModulesCollection | None = None,
    allow_inspection: bool = True,
) -> Module:
    """Load and return a module.

    Example:
    ```python
    import griffe

    module = griffe.load(...)
    ```

    This is a shortcut for:

    ```python
    from griffe.loader import GriffeLoader

    loader = GriffeLoader(...)
    module = loader.load_module(...)
    ```

    See the documentation for the loader: [`GriffeLoader`][griffe.loader.GriffeLoader].

    Parameters:
        module: The module name or path.
        submodules: Whether to recurse on the submodules.
        try_relative_path: Whether to try finding the module as a relative path.
        extensions: The extensions to use.
        search_paths: The paths to search into.
        docstring_parser: The docstring parser to use. By default, no parsing is done.
        docstring_options: Additional docstring parsing options.
        lines_collection: A collection of source code lines.
        modules_collection: A collection of modules.
        allow_inspection: Whether to allow inspecting modules when visiting them is not possible.

    Returns:
        A loaded module.
    """
    return GriffeLoader(
        extensions=extensions,
        search_paths=search_paths,
        docstring_parser=docstring_parser,
        docstring_options=docstring_options,
        lines_collection=lines_collection,
        modules_collection=modules_collection,
        allow_inspection=allow_inspection,
    ).load_module(
        module=module,
        submodules=submodules,
        try_relative_path=try_relative_path,
    )<|MERGE_RESOLUTION|>--- conflicted
+++ resolved
@@ -340,13 +340,8 @@
                     continue
                 try:
                     member.resolve_target()  # type: ignore[union-attr]
-<<<<<<< HEAD
                 except AliasResolutionError as error:
-                    target = error.target_path  # type: ignore[union-attr]
-=======
-                except AliasResolutionError as error:  # noqa: WPS440
-                    target = error.alias.target_path  # type: ignore[union-attr]  # noqa: WPS437
->>>>>>> 40fe0c53
+                    target = error.alias.target_path  # type: ignore[union-attr]
                     unresolved.add(member.path)
                     package = target.split(".", 1)[0]
                     load_module = (

--- conflicted
+++ resolved
@@ -92,15 +92,10 @@
         actual: The actual element.
         expected: The expected element.
     """
-<<<<<<< HEAD
     assert isinstance(actual, type(expected))
 
     for k in actual.as_dict():
         src = getattr(actual, k)
         dst = getattr(expected, k)
 
-        assert src == dst, f"attribute {k!r}, {src!r} != {dst!r}"
-=======
-    assert actual.annotation == expected.annotation
-    assert actual.description == expected.description
->>>>>>> fdeb16f6
+        assert src == dst, f"attribute {k!r}, {src!r} != {dst!r}"